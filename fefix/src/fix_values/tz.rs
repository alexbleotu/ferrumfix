use super::FixValue;
use crate::Buffer;
use std::hash::Hash;
use std::time::Duration;

const ERR_INVALID: &str = "Invalid timezone.";

const HOUR: u32 = 3600;
const MINUTE: u32 = 60;

/// Timezone indicator.
///
/// # Examples
///
/// ```
/// use fefix::FixValue;
/// use fefix::fix_values::Tz;
/// use std::time::Duration;
///
/// let timezone = Tz::deserialize(b"Z").unwrap();
/// assert_eq!(timezone, Tz::UTC);
/// assert_eq!(timezone.offset().1, Duration::from_secs(0));
///
/// let timezone = Tz::deserialize(b"+03").unwrap();
/// assert_eq!(timezone.offset(), (1, Duration::from_secs(3 * 3600)));
///
/// let timezone = Tz::deserialize(b"-01").unwrap();
/// assert_eq!(timezone.offset(), (-1, Duration::from_secs(1 * 3600)));
///
/// let timezone = Tz::deserialize(b"+04:30").unwrap();
/// assert_eq!(timezone.offset(), (1, Duration::from_secs(4 * 3600 + 30 * 60)));
/// ```
#[derive(Debug, Copy, Clone, PartialEq, Eq, Hash)]
pub struct Tz {
    offset_from_utc_in_seconds: i32,
}

impl Tz {
    /// The UTC timezone.
    pub const UTC: Self = Self {
        offset_from_utc_in_seconds: 0,
    };

    /// Calculates the offset information of `self` as compared to UTC. The
    /// return value is in the form of a sign (-1, 0, or +1) and a [`Duration`].
    pub fn offset(&self) -> (i32, Duration) {
        (
            self.offset_from_utc_in_seconds.signum(),
            Duration::from_secs(self.offset_from_utc_in_seconds.abs() as u64),
        )
    }

<<<<<<< HEAD
=======
    /// Returns the raw offset from UTC of `self` measured in seconds.
    pub fn offset_as_secs(&self) -> i32 {
        self.offset_from_utc_in_seconds
    }

    /// Converts `self` into a [`chrono::FixedOffset`].
>>>>>>> 609ddee5
    #[cfg(feature = "utils-chrono")]
    #[cfg_attr(doc_cfg, doc(cfg(feature = "utils-chrono")))]
    pub fn to_chrono_offset(&self) -> chrono::FixedOffset {
        chrono::FixedOffset::east(self.offset().1.as_secs() as i32)
    }

<<<<<<< HEAD
=======
    /// Creates a [`Tz`] from a [`chrono::FixedOffset`].
>>>>>>> 609ddee5
    #[cfg(feature = "utils-chrono")]
    #[cfg_attr(doc_cfg, doc(cfg(feature = "utils-chrono")))]
    pub fn from_chrono_offset(offset: chrono::FixedOffset) -> Self {
        Self {
            offset_from_utc_in_seconds: offset.local_minus_utc(),
        }
    }
}

impl<'a> FixValue<'a> for Tz {
    type Error = &'static str;
    type SerializeSettings = ();

    const IS_ASCII: bool = true;

    fn serialize_with<B>(&self, buffer: &mut B, _settings: ()) -> usize
    where
        B: Buffer,
    {
        if self.offset_from_utc_in_seconds == 0 {
            buffer.extend_from_slice(b"Z");
            1
        } else {
            let sign = if self.offset_from_utc_in_seconds > 0 {
                b'+'
            } else {
                b'-'
            };
            let hour = self.offset().1.as_secs() as u32 / HOUR;
            buffer.extend_from_slice(&[
                sign,
                u32_digit_to_ascii(hour / 10),
                u32_digit_to_ascii(hour % 10),
            ]);
            let minutes = (self.offset().1.as_secs() as u32 % 3600) / 60;
            if minutes != 0 {
                buffer.extend_from_slice(&[
                    b':',
                    u32_digit_to_ascii(minutes / 10),
                    u32_digit_to_ascii(minutes % 10),
                ]);
                6
            } else {
                3
            }
        }
    }

    fn deserialize(data: &'a [u8]) -> Result<Self, Self::Error> {
        if data.len() == 0 {
            return Err(ERR_INVALID);
        }
        let sign: i32;
        match data[0] {
            b'Z' => {
                return Ok(Self::UTC);
            }
            b'+' => {
                sign = 1;
            }
            b'-' => {
                sign = -1;
            }
            _ => return Err(ERR_INVALID),
        }
        match data.len() {
            3 => {
                let hour = ascii_digit_to_u32(data[1], 10) + ascii_digit_to_u32(data[2], 1);
                Ok(Self {
                    offset_from_utc_in_seconds: sign * (hour * HOUR) as i32,
                })
            }
            6 => {
                let hour = ascii_digit_to_u32(data[1], 10) + ascii_digit_to_u32(data[2], 1);
                let minute = ascii_digit_to_u32(data[4], 10) + ascii_digit_to_u32(data[5], 1);
                Ok(Self {
                    offset_from_utc_in_seconds: sign * (hour * HOUR + minute * MINUTE) as i32,
                })
            }
            _ => Err(ERR_INVALID),
        }
    }

    fn deserialize_lossy(data: &'a [u8]) -> Result<Self, Self::Error> {
        match data.len() {
            1 => Ok(Self::UTC),
            3 => {
                let sign = if data[0] == b'+' { 1 } else { -1 };
                let hour = ascii_digit_to_u32(data[1], 10) + ascii_digit_to_u32(data[2], 1);
                Ok(Self {
                    offset_from_utc_in_seconds: sign * (hour * HOUR) as i32,
                })
            }
            6 => {
                let sign = if data[0] == b'+' { 1 } else { -1 };
                let hour = ascii_digit_to_u32(data[1], 10) + ascii_digit_to_u32(data[2], 1);
                let minute = ascii_digit_to_u32(data[4], 10) + ascii_digit_to_u32(data[5], 1);
                Ok(Self {
                    offset_from_utc_in_seconds: sign * (hour * HOUR + minute * MINUTE) as i32,
                })
            }
            _ => Err(ERR_INVALID),
        }
    }
}

const fn u32_digit_to_ascii(digit: u32) -> u8 {
    digit as u8 + b'0'
}

const fn ascii_digit_to_u32(digit: u8, multiplier: u32) -> u32 {
    (digit as u32).wrapping_sub(b'0' as u32) * multiplier
}

#[cfg(test)]
mod test {
    use super::*;

    #[test]
    fn deserialize_empty_is_err() {
        Tz::deserialize(b"").unwrap_err();
        Tz::deserialize_lossy(b"").unwrap_err();
    }

    #[test]
    fn utc() {
        assert_eq!(Tz::deserialize(b"Z").unwrap(), Tz::UTC);
        assert_eq!(&Tz::UTC.to_bytes()[..], "Z".as_bytes());
        assert_eq!(Tz::UTC.offset_as_secs(), 0);
    }

    #[test]
    fn negative_with_minutes() {
        let tz = Tz::deserialize(b"-03:30").unwrap();
        assert_eq!(&tz.to_bytes()[..], "-03:30".as_bytes());
    }

    #[test]
    fn negative_without_minutes() {
        let tz = Tz::deserialize(b"-01").unwrap();
        assert_eq!(&tz.to_bytes()[..], "-01".as_bytes());
        assert_eq!(tz.offset_as_secs(), -3600);
    }
}<|MERGE_RESOLUTION|>--- conflicted
+++ resolved
@@ -50,25 +50,19 @@
         )
     }
 
-<<<<<<< HEAD
-=======
     /// Returns the raw offset from UTC of `self` measured in seconds.
     pub fn offset_as_secs(&self) -> i32 {
         self.offset_from_utc_in_seconds
     }
 
     /// Converts `self` into a [`chrono::FixedOffset`].
->>>>>>> 609ddee5
     #[cfg(feature = "utils-chrono")]
     #[cfg_attr(doc_cfg, doc(cfg(feature = "utils-chrono")))]
     pub fn to_chrono_offset(&self) -> chrono::FixedOffset {
         chrono::FixedOffset::east(self.offset().1.as_secs() as i32)
     }
 
-<<<<<<< HEAD
-=======
     /// Creates a [`Tz`] from a [`chrono::FixedOffset`].
->>>>>>> 609ddee5
     #[cfg(feature = "utils-chrono")]
     #[cfg_attr(doc_cfg, doc(cfg(feature = "utils-chrono")))]
     pub fn from_chrono_offset(offset: chrono::FixedOffset) -> Self {
